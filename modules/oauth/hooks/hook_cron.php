--- conflicted
+++ resolved
@@ -24,15 +24,9 @@
     try {
         $store = new \SimpleSAML\Module\core\Storage\SQLPermanentStorage('oauth');
         $cleaned = $store->removeExpired();
-<<<<<<< HEAD
-        $croninfo['summary'][] = 'OAuth clean up. Removed ' . $cleaned . ' expired entries from OAuth storage.';
-    } catch (\Exception $e) {
-        $message = 'OAuth clean up cron script failed: ' . $e->getMessage();
-=======
         $croninfo['summary'][] = 'OAuth clean up. Removed '.$cleaned.' expired entries from OAuth storage.';
     } catch (\Exception $e) {
         $message = 'OAuth clean up cron script failed: '.$e->getMessage();
->>>>>>> ea234eea
         \SimpleSAML\Logger::warning($message);
         $croninfo['summary'][] = $message;
     }
