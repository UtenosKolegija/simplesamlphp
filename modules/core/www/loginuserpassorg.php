--- conflicted
+++ resolved
@@ -18,28 +18,17 @@
 
 $source = \SimpleSAML\Auth\Source::getById($state[\SimpleSAML\Module\core\Auth\UserPassOrgBase::AUTHID]);
 if ($source === null) {
-<<<<<<< HEAD
-    throw new \Exception('Could not find authentication source with id ' . $state[\SimpleSAML\Module\core\Auth\UserPassOrgBase::AUTHID]);
-=======
     throw new \Exception('Could not find authentication source with id '.$state[\SimpleSAML\Module\core\Auth\UserPassOrgBase::AUTHID]);
->>>>>>> deb209a7
 }
 
 $organizations = \SimpleSAML\Module\core\Auth\UserPassOrgBase::listOrganizations($authStateId);
 
 if (array_key_exists('username', $_REQUEST)) {
     $username = $_REQUEST['username'];
-<<<<<<< HEAD
-} elseif ($source->getRememberUsernameEnabled() && array_key_exists($source->getAuthId() . '-username', $_COOKIE)) {
-    $username = $_COOKIE[$source->getAuthId() . '-username'];
-} elseif (isset($state['core:username'])) {
-    $username = (string)$state['core:username'];
-=======
 } elseif ($source->getRememberUsernameEnabled() && array_key_exists($source->getAuthId().'-username', $_COOKIE)) {
     $username = $_COOKIE[$source->getAuthId().'-username'];
 } elseif (isset($state['core:username'])) {
     $username = (string) $state['core:username'];
->>>>>>> deb209a7
 } else {
     $username = '';
 }
@@ -52,24 +41,16 @@
 
 if (array_key_exists('organization', $_REQUEST)) {
     $organization = $_REQUEST['organization'];
-<<<<<<< HEAD
-} elseif ($source->getRememberOrganizationEnabled() && array_key_exists($source->getAuthId() . '-organization', $_COOKIE)) {
-    $organization = $_COOKIE[$source->getAuthId() . '-organization'];
-} elseif (isset($state['core:organization'])) {
-    $organization = (string)$state['core:organization'];
-=======
 } elseif ($source->getRememberOrganizationEnabled() && array_key_exists($source->getAuthId().'-organization', $_COOKIE)) {
     $organization = $_COOKIE[$source->getAuthId().'-organization'];
 } elseif (isset($state['core:organization'])) {
     $organization = (string) $state['core:organization'];
->>>>>>> deb209a7
 } else {
     $organization = '';
 }
 
 $errorCode = null;
 $errorParams = null;
-<<<<<<< HEAD
 $queryParams = array();
 
 if (isset($state['error'])) {
@@ -80,21 +61,13 @@
 
 if ($organizations === null || !empty($organization)) {
     if (!empty($username) || !empty($password)) {
-=======
-if ($organizations === null || !empty($organization)) {
-    if (!empty($username) && !empty($password)) {
->>>>>>> deb209a7
 
         if ($source->getRememberUsernameEnabled()) {
             $sessionHandler = \SimpleSAML\SessionHandler::getSessionHandler();
             $params = $sessionHandler->getCookieParams();
             $params['expire'] = time();
             $params['expire'] += (isset($_REQUEST['remember_username']) && $_REQUEST['remember_username'] == 'Yes' ? 31536000 : -300);
-<<<<<<< HEAD
-            \SimpleSAML\Utils\HTTP::setCookie($source->getAuthId() . '-username', $username, $params, false);
-=======
             \SimpleSAML\Utils\HTTP::setCookie($source->getAuthId().'-username', $username, $params, false);
->>>>>>> deb209a7
         }
 
         if ($source->getRememberOrganizationEnabled()) {
@@ -102,11 +75,7 @@
             $params = $sessionHandler->getCookieParams();
             $params['expire'] = time();
             $params['expire'] += (isset($_REQUEST['remember_organization']) && $_REQUEST['remember_organization'] == 'Yes' ? 31536000 : -300);
-<<<<<<< HEAD
-            setcookie($source->getAuthId() . '-organization', $organization, $params['expire'], $params['path'], $params['domain'], $params['secure'], $params['httponly']);
-=======
             setcookie($source->getAuthId().'-organization', $organization, $params['expire'], $params['path'], $params['domain'], $params['secure'], $params['httponly']);
->>>>>>> deb209a7
         }
 
         try {
@@ -115,7 +84,6 @@
             // Login failed. Extract error code and parameters, to display the error
             $errorCode = $e->getErrorCode();
             $errorParams = $e->getParameters();
-<<<<<<< HEAD
             $state['error']= array(
                 'code' => $errorCode,
                 'params' => $errorParams
@@ -125,8 +93,6 @@
         }
         if (isset($state['error'])){
             unset($state['error']);
-=======
->>>>>>> deb209a7
         }
     }
 }
@@ -140,12 +106,6 @@
 $t->data['rememberUsernameChecked'] = $source->getRememberUsernameChecked();
 $t->data['rememberMeEnabled'] = false;
 $t->data['rememberMeChecked'] = false;
-<<<<<<< HEAD
-if (isset($_COOKIE[$source->getAuthId() . '-username'])) $t->data['rememberUsernameChecked'] = true;
-$t->data['rememberOrganizationEnabled'] = $source->getRememberOrganizationEnabled();
-$t->data['rememberOrganizationChecked'] = $source->getRememberOrganizationChecked();
-if (isset($_COOKIE[$source->getAuthId() . '-organization'])) $t->data['rememberOrganizationChecked'] = true;
-=======
 if (isset($_COOKIE[$source->getAuthId().'-username'])) {
     $t->data['rememberUsernameChecked'] = true;
 }
@@ -154,18 +114,14 @@
 if (isset($_COOKIE[$source->getAuthId().'-organization'])) {
     $t->data['rememberOrganizationChecked'] = true;
 }
->>>>>>> deb209a7
 $t->data['errorcode'] = $errorCode;
 $t->data['errorcodes'] = \SimpleSAML\Error\ErrorCodes::getAllErrorCodeMessages();
 $t->data['errorparams'] = $errorParams;
 
-<<<<<<< HEAD
 if (!empty($queryParams)) {
     $t->data['queryParams'] = $queryParams;
 }
 
-=======
->>>>>>> deb209a7
 if ($organizations !== null) {
     $t->data['selectedOrg'] = $organization;
     $t->data['organizations'] = $organizations;
