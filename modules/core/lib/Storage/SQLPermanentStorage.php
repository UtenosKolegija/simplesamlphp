<?php

/**
 * SQLPermanentStorage
 * 
 * Generic SQL Store to store key value pairs. To be used in several other modules that needs
 * to store data permanently.
 *
 * @author Andreas Åkre Solberg <andreas@uninett.no>, UNINETT AS.
 * @package SimpleSAMLphp
 */
<<<<<<< HEAD
class sspmod_core_Storage_SQLPermanentStorage
{
    private $db;

    public function __construct($name, $config = null)
    {
        if (is_null($config)) {
            $config = SimpleSAML_Configuration::getInstance();
        }

        $datadir = $config->getPathValue('datadir', 'data/');

        if (!is_dir($datadir)) {
            throw new Exception('Data directory ['.$datadir.'] does not exist');
        } else if (!is_writable($datadir)) {
            throw new Exception('Data directory ['.$datadir.'] is not writable');
        }

        $sqllitedir = $datadir.'sqllite/';
        if (!is_dir($sqllitedir)) {
            mkdir($sqllitedir);
        }

        $dbfile = 'sqlite:'.$sqllitedir.$name.'.sqlite';
        if ($this->db = new \PDO($dbfile)) {
            $q = @$this->db->query('SELECT key1 FROM data LIMIT 1');
            if ($q === false) {
                $this->db->exec('
		    CREATE TABLE data (
                        key1 text, 
                        key2 text,
                        type text,
                        value text,
                        created timestamp,
                        updated timestamp,
                        expire timestamp,
                        PRIMARY KEY (key1,key2,type)
                    );
                ');
            } 
        } else {
            throw new Exception('Error creating SQL lite database ['.$dbfile.'].');
        }
    }

    public function set($type, $key1, $key2, $value, $duration = null)
    {
=======
class sspmod_core_Storage_SQLPermanentStorage {
	
    private $db;
	
    function __construct($name, $config = NULL) {
        if (is_null($config))
            $config = SimpleSAML_Configuration::getInstance();
		
        $datadir = $config->getPathValue('datadir', 'data/');
		
        if (!is_dir($datadir))
            throw new Exception('Data directory [' . $datadir. '] does not exist');
        if (!is_writable($datadir))
            throw new Exception('Data directory [' . $datadir. '] is not writable');
		
        $sqllitedir = $datadir . 'sqllite/';
        if (!is_dir($sqllitedir)) {
            mkdir($sqllitedir);
        }
		
        $dbfile = $sqllitedir . $name . '.sqllite';
		
        if ($this->db = new SQLiteDatabase($dbfile)) {
            $q = @$this->db->query('SELECT key1 FROM data LIMIT 1');
            if ($q === false) {
                $this->db->queryExec('
		CREATE TABLE data (
			key1 text, 
			key2 text,
			type text,
			value text,
			created timestamp,
			updated timestamp,
			expire timestamp,
			PRIMARY KEY (key1,key2,type)
		);
		');
            } 
        } else {
            throw new Exception('Error creating SQL lite database [' . $dbfile . '].');
        }
    }

    public function set($type, $key1, $key2, $value, $duration = NULL) {
>>>>>>> 23bcb641
        if ($this->exists($type, $key1, $key2)) {
            $this->update($type, $key1, $key2, $value, $duration);
        } else {
            $this->insert($type, $key1, $key2, $value, $duration);
        }
    }

<<<<<<< HEAD
    private function insert($type, $key1, $key2, $value, $duration = null)
    {
        $expire = is_null($duration) ? null : (time() + $duration);

        $query = "INSERT INTO data (key1, key2, type, created, updated, expire, value)".
            " VALUES(:key1, :key2, :type, :created, :updated, :expire, :value)";
        $prepared = $this->db->prepare($query);
        $data = array(':key1' => $key1, ':key2' => $key2,
            ':type' => $type, ':created' => time(),
            ':updated' => time(), ':expire' => $expire,
            ':value' => serialize($value));
        $prepared->execute($data);
        $results = $prepared->fetchAll(PDO::FETCH_ASSOC);
        return $results;
    }

    private function update($type, $key1, $key2, $value, $duration = null)
    {
        $expire = is_null($duration) ? null : (time() + $duration);

        $query = "UPDATE data SET updated = :updated, value = :value, expire = :expire WHERE key1 = :key1 AND key2 = :key2 AND type = :type";
        $prepared = $this->db->prepare($query);
        $data = array(':key1' => $key1, ':key2' => $key2,
            ':type' => $type, ':updated' => time(),
            ':expire' => $expire, ':value' => serialize($value));
        $prepared->execute($data);
        $results = $prepared->fetchAll(PDO::FETCH_ASSOC);
        return $results;
    }

    public function get($type = null, $key1 = null, $key2 = null)
    {
        $conditions = self::getCondition($type, $key1, $key2);
        $query = 'SELECT * FROM data WHERE '.$conditions;

        $prepared = $this->db->prepare($query);
        $prepared->execute();
        $results = $prepared->fetchAll(PDO::FETCH_ASSOC);
        if (count($results) !== 1) {
            return null;
        }

=======
    private function insert($type, $key1, $key2, $value, $duration = NULL) {
		
        $setDuration = '';
        if (is_null($duration)) {
            $setDuration = 'NULL';
        } else {
            $setDuration = "'" . sqlite_escape_string(time() + $duration) . "'";
        }
		
        $query = "INSERT INTO data (key1,key2,type,created,updated,expire,value) VALUES (" . 
            "'" . sqlite_escape_string($key1) . "'," . 
            "'" . sqlite_escape_string($key2) . "'," . 
            "'" . sqlite_escape_string($type) . "'," . 
            "'" . sqlite_escape_string(time()) . "'," . 
            "'" . sqlite_escape_string(time()) . "'," . 
            $setDuration . "," .
            "'" . sqlite_escape_string(serialize($value)) . "')";
        $results = $this->db->queryExec($query);
        return $results;
    }
	
    private function update($type, $key1, $key2, $value, $duration = NULL) {
		
        $setDuration = '';
        if (is_null($duration)) {
            $setDuration = ", expire = NULL ";
        } else {
            $setDuration = ", expire = '" . sqlite_escape_string(time() + $duration) . "' ";
        }
		
        $query = "UPDATE data SET " . 
            "updated = '" . sqlite_escape_string(time()) . "'," . 
            "value = '" . sqlite_escape_string(serialize($value)) . "'" .
            $setDuration .
            "WHERE " . 
            "key1 = '" . sqlite_escape_string($key1) . "' AND " . 
            "key2 = '" . sqlite_escape_string($key2) . "' AND " . 
            "type = '" . sqlite_escape_string($type) . "'";
        $results = $this->db->queryExec($query);
        return $results;
    }

    public function get($type = NULL, $key1 = NULL, $key2 = NULL) {
		
        $condition = self::getCondition($type, $key1, $key2);
        $query = "SELECT * FROM data WHERE " . $condition;
        $results = $this->db->arrayQuery($query, SQLITE_ASSOC);

        if (count($results) !== 1) return NULL;
		
>>>>>>> 23bcb641
        $res = $results[0];
        $res['value'] = unserialize($res['value']);
        return $res;
    }
<<<<<<< HEAD

    /*
     * Return the value directly (not in a container)
     */
    public function getValue($type = null, $key1 = null, $key2 = null)
    {
        $res = $this->get($type, $key1, $key2);
        if ($res === null) {
            return null;
        }
        return $res['value'];
    }

    public function exists($type, $key1, $key2)
    {
        $query = 'SELECT * FROM data WHERE type = :type AND key1 = :key1 AND key2 = :key2 LIMIT 1';
        $prepared = $this->db->prepare($query);
        $data = array(':type' => $type, ':key1' => $key1, ':key2' => $key2);
        $prepared->execute($data);
        $results = $prepared->fetchAll(PDO::FETCH_ASSOC);
        return (count($results) == 1);
    }

    public function getList($type = null, $key1 = null, $key2 = null)
    {
        $conditions = self::getCondition($type, $key1, $key2);
        $query = 'SELECT * FROM data WHERE '.$conditions;
        $prepared = $this->db->prepare($query);
        $prepared->execute();

        $results = $prepared->fetchAll(PDO::FETCH_ASSOC);
        if (count($results) == 0) {
            return null;
        }

        foreach ($results as $key => $value) {
=======
	
    /*
	 * Return the value directly (not in a container)
	 */
    public function getValue($type = NULL, $key1 = NULL, $key2 = NULL) {
        $res = $this->get($type, $key1, $key2);
        if ($res === NULL) return NULL;
        return $res['value'];
    }
	
    public function exists($type, $key1, $key2) {
        $query = "SELECT * FROM data WHERE " . 
            "key1 = '" . sqlite_escape_string($key1) . "' AND " . 
            "key2 = '" . sqlite_escape_string($key2) . "' AND " . 
            "type = '" . sqlite_escape_string($type) . "' LIMIT 1";
        $results = $this->db->arrayQuery($query, SQLITE_ASSOC);
        return (count($results) == 1);
    }
		
    public function getList($type = NULL, $key1 = NULL, $key2 = NULL) {
		
        $condition = self::getCondition($type, $key1, $key2);
        $query = "SELECT * FROM data WHERE " . $condition;
        $results = $this->db->arrayQuery($query, SQLITE_ASSOC);
        if (count($results) == 0) return NULL;
		
        foreach($results AS $key => $value) {
>>>>>>> 23bcb641
            $results[$key]['value'] = unserialize($results[$key]['value']);
        }
        return $results;
    }
<<<<<<< HEAD

    public function getKeys($type = null, $key1 = null, $key2 = null, $whichKey = 'type')
    {
        if (!in_array($whichKey, array('key1', 'key2', 'type'), true)) {
            throw new Exception('Invalid key type');
        }

        $conditions = self::getCondition($type, $key1, $key2);
        $query = 'SELECT DISTINCT :whichKey FROM data WHERE '.$conditions;
        $prepared = $this->db->prepare($query);
        $data = array('whichKey' => $whichKey);
        $prepared->execute($data);
        $results = $prepared->fetchAll(PDO::FETCH_ASSOC);

        if (count($results) == 0) {
            return null;
        }

        $resarray = array();
        foreach ($results as $key => $value) {
            $resarray[] = $value[$whichKey];
        }
        return $resarray;
    }

    public function remove($type, $key1, $key2)
    {
        $query = 'DELETE FROM data WHERE type = :type AND key1 = :key1 AND key2 = :key2';
        $prepared = $this->db->prepare($query);
        $data = array(':type' => $type, ':key1' => $key1, ':key2' => $key2);
        $prepared->execute($data);
        $results = $prepared->fetchAll(PDO::FETCH_ASSOC);
        return (count($results) == 1);
    }

    public function removeExpired()
    {
        $query = "DELETE FROM data WHERE expire NOT NULL AND expire < :expire";
        $prepared = $this->db->prepare($query);
        $data = array(':expire' => time());
        $prepared->execute($data);
        return $prepared->rowCount();
    }

    /**
     * Create a SQL condition statement based on parameters
     */
    private function getCondition($type = null, $key1 = null, $key2 = null)
    {
        $conditions = array();
        if (!is_null($type)) {
            $conditions[] = "type = ".$this->db->quote($type);
        }
        if (!is_null($key1)) {
            $conditions[] = "key1 = ".$this->db->quote($key1);
        }
        if (!is_null($key2)) {
            $conditions[] = "key2 = ".$this->db->quote($key2);
        }
        if (count($conditions) === 0) {
            return '1';
        }
        return join(' AND ', $conditions);
    }
=======
	
    public function getKeys($type = NULL, $key1 = NULL, $key2 = NULL, $whichKey = 'type') {

        if (!in_array($whichKey, array('key1', 'key2', 'type'), true))
            throw new Exception('Invalid key type');
			
        $condition = self::getCondition($type, $key1, $key2);
		
        $query = "SELECT DISTINCT " . $whichKey . " FROM data WHERE " . $condition;
        $results = $this->db->arrayQuery($query, SQLITE_ASSOC);

        if (count($results) == 0) return NULL;
		
        $resarray = array();
        foreach($results AS $key => $value) {
            $resarray[] = $value[$whichKey];
        }
		
        return $resarray;
    }
	
	
    public function remove($type, $key1, $key2) {
        $query = "DELETE FROM data WHERE " . 
            "key1 = '" . sqlite_escape_string($key1) . "' AND " . 
            "key2 = '" . sqlite_escape_string($key2) . "' AND " . 
            "type = '" . sqlite_escape_string($type) . "'";
        $results = $this->db->arrayQuery($query, SQLITE_ASSOC);
        return (count($results) == 1);
    }
	
    public function removeExpired() {
        $query = "DELETE FROM data WHERE expire NOT NULL AND expire < " . time();
        $this->db->arrayQuery($query, SQLITE_ASSOC);
        $changes = $this->db->changes();
        return $changes;
    }
	
	
    /**
     * Create a SQL condition statement based on parameters
     */
    private static function getCondition($type = NULL, $key1 = NULL, $key2 = NULL) {
        $conditions = array();
		
        if (!is_null($type)) $conditions[] = "type = '" . sqlite_escape_string($type) . "'";
        if (!is_null($key1)) $conditions[] = "key1 = '" . sqlite_escape_string($key1) . "'";
        if (!is_null($key2)) $conditions[] = "key2 = '" . sqlite_escape_string($key2) . "'";

        $conditions[] = "(expire = NULL OR expire >= ".time().")";
        return join(' AND ', $conditions);
    }
	
	
>>>>>>> 23bcb641
}
<|MERGE_RESOLUTION|>--- conflicted
+++ resolved
@@ -9,7 +9,6 @@
  * @author Andreas Åkre Solberg <andreas@uninett.no>, UNINETT AS.
  * @package SimpleSAMLphp
  */
-<<<<<<< HEAD
 class sspmod_core_Storage_SQLPermanentStorage
 {
     private $db;
@@ -57,52 +56,6 @@
 
     public function set($type, $key1, $key2, $value, $duration = null)
     {
-=======
-class sspmod_core_Storage_SQLPermanentStorage {
-	
-    private $db;
-	
-    function __construct($name, $config = NULL) {
-        if (is_null($config))
-            $config = SimpleSAML_Configuration::getInstance();
-		
-        $datadir = $config->getPathValue('datadir', 'data/');
-		
-        if (!is_dir($datadir))
-            throw new Exception('Data directory [' . $datadir. '] does not exist');
-        if (!is_writable($datadir))
-            throw new Exception('Data directory [' . $datadir. '] is not writable');
-		
-        $sqllitedir = $datadir . 'sqllite/';
-        if (!is_dir($sqllitedir)) {
-            mkdir($sqllitedir);
-        }
-		
-        $dbfile = $sqllitedir . $name . '.sqllite';
-		
-        if ($this->db = new SQLiteDatabase($dbfile)) {
-            $q = @$this->db->query('SELECT key1 FROM data LIMIT 1');
-            if ($q === false) {
-                $this->db->queryExec('
-		CREATE TABLE data (
-			key1 text, 
-			key2 text,
-			type text,
-			value text,
-			created timestamp,
-			updated timestamp,
-			expire timestamp,
-			PRIMARY KEY (key1,key2,type)
-		);
-		');
-            } 
-        } else {
-            throw new Exception('Error creating SQL lite database [' . $dbfile . '].');
-        }
-    }
-
-    public function set($type, $key1, $key2, $value, $duration = NULL) {
->>>>>>> 23bcb641
         if ($this->exists($type, $key1, $key2)) {
             $this->update($type, $key1, $key2, $value, $duration);
         } else {
@@ -110,7 +63,6 @@
         }
     }
 
-<<<<<<< HEAD
     private function insert($type, $key1, $key2, $value, $duration = null)
     {
         $expire = is_null($duration) ? null : (time() + $duration);
@@ -153,63 +105,10 @@
             return null;
         }
 
-=======
-    private function insert($type, $key1, $key2, $value, $duration = NULL) {
-		
-        $setDuration = '';
-        if (is_null($duration)) {
-            $setDuration = 'NULL';
-        } else {
-            $setDuration = "'" . sqlite_escape_string(time() + $duration) . "'";
-        }
-		
-        $query = "INSERT INTO data (key1,key2,type,created,updated,expire,value) VALUES (" . 
-            "'" . sqlite_escape_string($key1) . "'," . 
-            "'" . sqlite_escape_string($key2) . "'," . 
-            "'" . sqlite_escape_string($type) . "'," . 
-            "'" . sqlite_escape_string(time()) . "'," . 
-            "'" . sqlite_escape_string(time()) . "'," . 
-            $setDuration . "," .
-            "'" . sqlite_escape_string(serialize($value)) . "')";
-        $results = $this->db->queryExec($query);
-        return $results;
-    }
-	
-    private function update($type, $key1, $key2, $value, $duration = NULL) {
-		
-        $setDuration = '';
-        if (is_null($duration)) {
-            $setDuration = ", expire = NULL ";
-        } else {
-            $setDuration = ", expire = '" . sqlite_escape_string(time() + $duration) . "' ";
-        }
-		
-        $query = "UPDATE data SET " . 
-            "updated = '" . sqlite_escape_string(time()) . "'," . 
-            "value = '" . sqlite_escape_string(serialize($value)) . "'" .
-            $setDuration .
-            "WHERE " . 
-            "key1 = '" . sqlite_escape_string($key1) . "' AND " . 
-            "key2 = '" . sqlite_escape_string($key2) . "' AND " . 
-            "type = '" . sqlite_escape_string($type) . "'";
-        $results = $this->db->queryExec($query);
-        return $results;
-    }
-
-    public function get($type = NULL, $key1 = NULL, $key2 = NULL) {
-		
-        $condition = self::getCondition($type, $key1, $key2);
-        $query = "SELECT * FROM data WHERE " . $condition;
-        $results = $this->db->arrayQuery($query, SQLITE_ASSOC);
-
-        if (count($results) !== 1) return NULL;
-		
->>>>>>> 23bcb641
         $res = $results[0];
         $res['value'] = unserialize($res['value']);
         return $res;
     }
-<<<<<<< HEAD
 
     /*
      * Return the value directly (not in a container)
@@ -246,40 +145,10 @@
         }
 
         foreach ($results as $key => $value) {
-=======
-	
-    /*
-	 * Return the value directly (not in a container)
-	 */
-    public function getValue($type = NULL, $key1 = NULL, $key2 = NULL) {
-        $res = $this->get($type, $key1, $key2);
-        if ($res === NULL) return NULL;
-        return $res['value'];
-    }
-	
-    public function exists($type, $key1, $key2) {
-        $query = "SELECT * FROM data WHERE " . 
-            "key1 = '" . sqlite_escape_string($key1) . "' AND " . 
-            "key2 = '" . sqlite_escape_string($key2) . "' AND " . 
-            "type = '" . sqlite_escape_string($type) . "' LIMIT 1";
-        $results = $this->db->arrayQuery($query, SQLITE_ASSOC);
-        return (count($results) == 1);
-    }
-		
-    public function getList($type = NULL, $key1 = NULL, $key2 = NULL) {
-		
-        $condition = self::getCondition($type, $key1, $key2);
-        $query = "SELECT * FROM data WHERE " . $condition;
-        $results = $this->db->arrayQuery($query, SQLITE_ASSOC);
-        if (count($results) == 0) return NULL;
-		
-        foreach($results AS $key => $value) {
->>>>>>> 23bcb641
             $results[$key]['value'] = unserialize($results[$key]['value']);
         }
         return $results;
     }
-<<<<<<< HEAD
 
     public function getKeys($type = null, $key1 = null, $key2 = null, $whichKey = 'type')
     {
@@ -339,65 +208,8 @@
         if (!is_null($key2)) {
             $conditions[] = "key2 = ".$this->db->quote($key2);
         }
-        if (count($conditions) === 0) {
-            return '1';
-        }
-        return join(' AND ', $conditions);
-    }
-=======
-	
-    public function getKeys($type = NULL, $key1 = NULL, $key2 = NULL, $whichKey = 'type') {
-
-        if (!in_array($whichKey, array('key1', 'key2', 'type'), true))
-            throw new Exception('Invalid key type');
-			
-        $condition = self::getCondition($type, $key1, $key2);
-		
-        $query = "SELECT DISTINCT " . $whichKey . " FROM data WHERE " . $condition;
-        $results = $this->db->arrayQuery($query, SQLITE_ASSOC);
-
-        if (count($results) == 0) return NULL;
-		
-        $resarray = array();
-        foreach($results AS $key => $value) {
-            $resarray[] = $value[$whichKey];
-        }
-		
-        return $resarray;
-    }
-	
-	
-    public function remove($type, $key1, $key2) {
-        $query = "DELETE FROM data WHERE " . 
-            "key1 = '" . sqlite_escape_string($key1) . "' AND " . 
-            "key2 = '" . sqlite_escape_string($key2) . "' AND " . 
-            "type = '" . sqlite_escape_string($type) . "'";
-        $results = $this->db->arrayQuery($query, SQLITE_ASSOC);
-        return (count($results) == 1);
-    }
-	
-    public function removeExpired() {
-        $query = "DELETE FROM data WHERE expire NOT NULL AND expire < " . time();
-        $this->db->arrayQuery($query, SQLITE_ASSOC);
-        $changes = $this->db->changes();
-        return $changes;
-    }
-	
-	
-    /**
-     * Create a SQL condition statement based on parameters
-     */
-    private static function getCondition($type = NULL, $key1 = NULL, $key2 = NULL) {
-        $conditions = array();
-		
-        if (!is_null($type)) $conditions[] = "type = '" . sqlite_escape_string($type) . "'";
-        if (!is_null($key1)) $conditions[] = "key1 = '" . sqlite_escape_string($key1) . "'";
-        if (!is_null($key2)) $conditions[] = "key2 = '" . sqlite_escape_string($key2) . "'";
 
         $conditions[] = "(expire = NULL OR expire >= ".time().")";
-        return join(' AND ', $conditions);
-    }
-	
-	
->>>>>>> 23bcb641
+		    return join(' AND ', $conditions);
+    }
 }
