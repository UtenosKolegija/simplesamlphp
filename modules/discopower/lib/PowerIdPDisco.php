--- conflicted
+++ resolved
@@ -11,12 +11,8 @@
  * @author Andreas Åkre Solberg <andreas@uninett.no>, UNINETT AS.
  * @package SimpleSAMLphp
  */
-<<<<<<< HEAD
-class sspmod_discopower_PowerIdPDisco extends SimpleSAML_XHTML_IdPDisco
-=======
 
 class PowerIdPDisco extends \SimpleSAML\XHTML\IdPDisco
->>>>>>> 870c651a
 {
     /**
      * The configuration for this instance.
@@ -250,15 +246,13 @@
         $idpList = $this->getIdPList();
         $idpList = $this->idplistStructured($this->filterList($idpList));
         $preferredIdP = $this->getRecommendedIdP();
-<<<<<<< HEAD
-=======
+
         $faventry = null;
         foreach ($idpList AS $tab => $slist) {
             if (!empty($preferredIdP) && array_key_exists($preferredIdP, $slist)) {
                 $faventry = $slist[$preferredIdP];
             }
         }
->>>>>>> 870c651a
 
         $t = new \SimpleSAML\XHTML\Template($this->config, 'discopower:disco.tpl.php', 'disco');
         $discoPowerTabs = array(
